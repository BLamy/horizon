{
  "name": "horizon",
  "version": "0.2.4",
  "description": "An open-source developer platform for building realtime, scalable web apps.",
  "main": "src/main.js",
  "repository": {
    "type": "git",
    "url": "git+https://github.com/rethinkdb/horizon.git"
  },
  "author": "RethinkDB",
  "license": "MIT",
  "bin": {
    "hz": "src/main.js"
  },
  "bugs": {
    "url": "https://github.com/rethinkdb/horizon/issues"
  },
  "homepage": "https://github.com/rethinkdb/horizon#readme",
  "dependencies": {
    "@horizon/server": "^0.0.3",
    "argparse": "^1.0.3",
<<<<<<< HEAD
    "@horizon/server": "^0.0.4"
  },
  "devDependencies": {
=======
    "toml": "^2.3.0"
>>>>>>> 1b994bad
  },
  "devDependencies": {},
  "preferGlobal": true
}<|MERGE_RESOLUTION|>--- conflicted
+++ resolved
@@ -17,16 +17,11 @@
   },
   "homepage": "https://github.com/rethinkdb/horizon#readme",
   "dependencies": {
-    "@horizon/server": "^0.0.3",
+    "@horizon/server": "^0.0.4",
     "argparse": "^1.0.3",
-<<<<<<< HEAD
-    "@horizon/server": "^0.0.4"
   },
   "devDependencies": {
-=======
     "toml": "^2.3.0"
->>>>>>> 1b994bad
   },
-  "devDependencies": {},
   "preferGlobal": true
 }