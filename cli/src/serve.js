'use strict';

<<<<<<< HEAD
const fs = require('fs');
const hasbin = require('hasbin');
const horizonServer = require('@horizon/server');
const http = require('http');
const https = require('https');
const logger = horizonServer.logger;
const path = require('path');
const url = require('url');
const execSync = require('child_process').execSync;
=======
const horizon_server = require('@horizon/server');

const fs = require('fs');
const http = require('http');
const https = require('https');
const logger = horizon_server.logger;
const path = require('path');
const toml = require('toml');
const url = require('url');
>>>>>>> 1b994bad

const start_rdb_server = require('./utils/start_rdb_server');

const addArguments = (parser) => {
  parser.addArgument([ 'project' ],
    { type: 'string', nargs: '?',
      help: 'Change to this directory before serving' });

  parser.addArgument([ '--bind', '-b' ],
    { type: 'string', action: 'append', metavar: 'HOST',
      help: 'Local hostname to serve horizon on (repeatable).' });

  parser.addArgument([ '--port', '-p' ],
    { type: 'int', metavar: 'PORT',
      help: 'Local port to serve horizon on.' });

  parser.addArgument([ '--connect', '-c' ],
    { type: 'string', metavar: 'HOST:PORT',
      help: 'Host and port of the RethinkDB server to connect to.' });

  parser.addArgument([ '--key-file' ],
    { type: 'string', metavar: 'PATH',
      help: 'Path to the key file to use, defaults to "./key.pem".' });

  parser.addArgument([ '--cert-file' ],
    { type: 'string', metavar: 'PATH',
      help: 'Path to the cert file to use, defaults to "./cert.pem".' });

  parser.addArgument([ '--allow-unauthenticated' ],
    { action: 'storeTrue',
      help: 'Whether to allow unauthenticated Horizon connections.' });

  parser.addArgument([ '--allow-anonymous' ],
    { action: 'storeTrue',
      help: 'Whether to allow anonymous Horizon connections.' });

  parser.addArgument([ '--debug' ],
    { action: 'storeTrue',
      help: 'Enable debug logging.' });

  parser.addArgument([ '--insecure' ],
    { action: 'storeTrue',
      help: 'Serve insecure websockets, ignore --key-file and ' +
      '--cert-file.' });

  parser.addArgument([ '--start-rethinkdb' ],
    { action: 'storeTrue',
      help: 'Start up a RethinkDB server in the current directory' });

  parser.addArgument([ '--auto-create-table' ],
    { action: 'storeTrue',
      help: 'Create tables used by requests if they do not exist.' });

  parser.addArgument([ '--auto-create-index' ],
    { action: 'storeTrue',
      help: 'Create indexes used by requests if they do not exist.' });

  parser.addArgument([ '--serve-static' ],
    { type: 'string',
      nargs: '?',
      metavar: 'PATH',
      help: 'Serve static files from a directory, defaults to "./dist".' });

  parser.addArgument([ '--dev' ],
    { action: 'storeTrue',
      help: 'Runs the server in development mode, this sets ' +
      '--debug, ' +
      '--insecure, ' +
      '--auto-create-tables, ' +
      '--start-rethinkdb, ' +
      '--serve-static, ' +
      'and --auto-create-indexes.' });

  parser.addArgument([ '--config' ],
    { type: 'string', metavar: 'PATH',
      help: 'Path to the config file to use, defaults to ".hzconfig".' });

  parser.addArgument([ '--auth' ],
    { type: 'string', action: 'append', metavar: 'PROVIDER,ID,SECRET', defaultValue: [ ],
      help: 'Auth provider and options comma-separated, e.g. "facebook,<id>,<secret>".' });

  parser.addArgument([ '--auth-redirect' ],
    { type: 'string', metavar: 'URL',
      help: 'The URL to redirect to upon completed authentication, defaults to "/".' });
};

// Simple file server. 404s if file not found, 500 if file error,
// otherwise serve it with a mime-type suggested by its file extension.
const serve_file = (file_path, res) => {
  fs.access(file_path, fs.R_OK | fs.F_OK, (exists) => {
    if (exists) {
      res.writeHead(404, { 'Content-Type': 'text/plain' });
      res.end(`File "${file_path}" not found\n`);
    } else {
      fs.readFile(file_path, 'binary', (err, file) => {
        if (err) {
          res.writeHead(500, { 'Content-Type': 'text/plain' });
          res.end(`${err}\n`);
        } else {
          if (file_path.endsWith('.js')) {
            res.writeHead(200, {
              'Content-Type': 'application/javascript' });
          } else if (file_path.endsWith('.html')) {
            res.writeHead(200, { 'Content-Type': 'text/html' });
          } else {
            res.writeHead(200);
          }
          res.end(file, 'binary');
        }
      });
    }
  });
};

const fileServer = (distDir) => (req, res) => {
  const req_path = url.parse(req.url).pathname;
  // Serve client files directly
  if (req_path === '/' || req_path === '') {
    serve_file(path.join(distDir, 'index.html'), res);
  } else if (!req_path.match(/\/horizon\/.*$/)) {
    // All other static files come from the dist directory
    serve_file(path.join(distDir, req_path), res);
  }
  // Fall through otherwise. Should be handled by horizon server
};

const createInsecureServers = (opts) => {
  logger.warn(`Creating insecure HTTP server.`);
  let http_servers = new Set();
  let numReady = 0;
  return new Promise((resolve) => {
    opts.bind.forEach((host) => {
      const srv = new http.Server().listen(opts.port, host);
      http_servers.add(srv);
      if (opts.serve_static) {
        logger.info(`Serving static files from ${opts.serve_static}`);
        srv.on('request', fileServer(opts.serve_static));
      }
      srv.on('listening', () => {
        logger.info(`Listening on ${srv.address().address}:` +
                    `${srv.address().port}.`);
        if (++numReady === http_servers.size) {
          resolve(http_servers);
        }
      });
      srv.on('error', (err) => {
        logger.error(
          `HTTP${opts.insecure ? '' : 'S'} server: ${err}`);
        process.exit(1);
      });
    });
  });
};

const readCertFile = (file) => {
  try {
    return fs.readFileSync(path.resolve(file));
  } catch (err) {
    logger.error(`Could not access file ${file} for running ` +
                `a secure HTTP server.`);
    process.exit(1);
  }
};

const createSecureServers = (opts) => {
  let http_servers = new Set();

  const key = readCertFile(opts.key_file);
  const cert = readCertFile(opts.cert_file);
  let numReady = 0;
  return new Promise((resolve) => {
    opts.bind.forEach((host) => {
      const srv = new https.Server({ key, cert }).listen(opts.port, host);
      http_servers.add(srv);
      if (opts.serve_static) {
        logger.info(`Serving static files from ${opts.serve_static}`);
        srv.on('request', fileServer(opts.serve_static));
      }
      srv.on('listening', () => {
        logger.info(`Listening on ${srv.address().address}:` +
                    `${srv.address().port}.`);
        if (++numReady === http_servers.size) {
          resolve(http_servers);
        }
      });
      srv.on('error', (err) => {
        logger.error(
          `HTTP${opts.insecure ? '' : 'S'} server: ${err}`);
        process.exit(1);
      });
    });
  });
};

const default_config = () => ({

  config: './.hzconfig',
  debug: false,
  project: null,

  bind: [ 'localhost' ],
  port: 8181,

  start_rethinkdb: false,
  serve_static: undefined,

  insecure: false,
  key_file: './key.pem',
  cert_file: './cert.pem',

  auto_create_table: false,
  auto_create_index: false,

  rdb_host: 'localhost',
  rdb_port: 28015,

  allow_anonymous: false,
  allow_unauthenticated: false,
  auth_redirect: '/',

  auth: { }
});

const read_config_from_file = (config, parsed) => {
  let file_data;
  if (parsed.config) {
    // Use specified config file - error if it doesn't exist
    file_data = fs.readFileSync(parsed.config);
  } else {
    // Try default config file - ignore if anything goes wrong
    try {
      file_data = fs.readFileSync(config.config);
    } catch (err) {
      return config;
    }
  }

  const file_config = toml.parse(file_data);
  for (const field in file_config) {
    if (field === 'auth') {
      for (const provider in file_config.auth) {
        config.auth[provider] = file_config.auth[provider];
      }
    } else {
      config[field] = file_config[field];
    }
  }
  return config;
};

const env_regex = /^HZ_([A-Z]+([_]?[A-Z]+)*)$/;
const read_config_from_env = (config) => {
  for (const env_var in process.env) {
    const matches = env_regex.exec(env_var);
    if (matches && matches[1]) {
      const dest_var_name = matches[1].toLowerCase();
      const path = dest_var_name.split('_');
      let value = process.env[env_var];

      if ([ 'false', 'true' ].indexOf(value.toLowerCase()) !== -1) {
        value = (value.toLowerCase() === 'true');
      }

      if (dest_var_name === 'port') {
        config[dest_var_name] = parseInt(value);
      } else if (dest_var_name === 'bind') {
        config[dest_var_name] = value.split(',');
      } else if (path[0] === 'auth' && path.length === 3) {
        if (!config.auth[path[1]]) {
          config.auth[path[1]] = { };
        }

        if (path[2] === 'id') {
          config.auth[path[1]].id = value;
        } else if (path[2] === 'secret') {
          config.auth[path[1]].secret = value;
        }
      } else {
        config[dest_var_name] = value;
      }
    }
  }

  return config;
};

const read_config_from_flags = (config, parsed) => {
  // Sanity check
  if (parsed.start_rethinkdb && parsed.connect) {
    logger.error('Cannot provide both --start-rethinkdb and --connect');
    process.exit(1);
  }

  // Dev mode
  if (parsed.dev) {
    config.debug = true;
    config.allow_unauthenticated = true;
    config.insecure = true;
    config.start_rethinkdb = true;
    config.auto_create_table = true;
    config.auto_create_index = true;
    config.serve_static = 'dist';
  }

  if (parsed.project !== null) {
    config.project = parsed.project;
  }

  // Simple boolean flags
  const bool_flags = [ 'debug',
                       'insecure',
                       'start_rethinkdb',
                       'auto_create_index',
                       'auto_create_table',
                       'allow_unauthenticated',
                       'allow_anonymous',
                       'auth_redirect' ];

  bool_flags.forEach((key) => {
    if (parsed[key]) {
      config[key] = true;
    }
  });

  // Normalize RethinkDB connection options
  if (parsed.connect !== null) {
    const host_port = parsed.connect.split(':');
    if (host_port.length === 1) {
      config.rdb_host = host_port[0];
    } else if (host_port.length === 2) {
      config.rdb_host = host_port[0];
      config.rdb_port = host_port[1];
    } else {
      logger.error(`Expected --connect HOST:PORT, but found "${parsed.connect}"`);
      parsed.printUsage();
      process.exit(1);
    }
  }

  if (parsed.serve_static !== null) {
    config.serve_static = parsed.serve_static;
  }

  // Normalize horizon socket options
  if (parsed.port !== null) {
    config.port = parsed.port;
  }
  if (parsed.bind !== null) {
    config.bind = parsed.bind;
  }
  if (config.bind.indexOf('all') !== -1) {
    config.bind = [ '0.0.0.0' ];
  }

  // Auth options
  parsed.auth.forEach((auth_options) => {
    const params = auth_options.split(',');
    if (params.length === 3) {
      config.auth[params[0]] = { id: params[1], secret: params[2] };
    } else {
      logger.error(`Expected --auth PROVIDER,ID,SECRET, but found "${auth_options}"`);
      parsed.printUsage();
      process.exit(1);
    }
  });

  return config;
};


// Command-line flags have the highest precedence, followed by environment variables,
// then the config file, and finally the default values.
const processConfig = (parsed) => {
  let config;

  config = default_config();
  config = read_config_from_file(config, parsed);
  config = read_config_from_env(config, parsed);
  config = read_config_from_flags(config, parsed);

  return config;
};

const startHorizonServer = (servers, opts) => {
  logger.info('Starting Horizon...');
  try {
    return new horizon_server.Server(servers, {
      auto_create_table: opts.auto_create_table,
      auto_create_index: opts.auto_create_index,
      rdb_host: opts.rdb_host,
      rdb_port: opts.rdb_port,
      auth: {
        allow_unauthenticated: opts.allow_unauthenticated,
        allow_anonymous: opts.allow_anonymous,
        success_redirect: opts.auth_redirect,
        failure_redirect: opts.auth_redirect,
      },
    });
  } catch (err) {
    logger.error(`Failed creating Horizon server: ${err}`);
    process.exit(1);
  }
};

// Actually serve based on the already validated options
const runCommand = (opts) => {
  if (opts.debug) {
    logger.level = 'debug';
  }

  if (opts.project !== null) {
    try {
      process.chdir(opts.project);
<<<<<<< HEAD
    } catch (e) {
      logger.error(`No project named ${opts.project}`);
=======
    } catch (err) {
      logger.error(`Failed to find "${opts.project}" project: ${err}`);
>>>>>>> 1b994bad
      process.exit(1);
    }
  }

  let http_servers;
  let hz_instance;

  const shutdown = () => {
    if (hz_instance) {
      hz_instance.close();
    }
    process.exit(0);
  };

  process.on('SIGTERM', shutdown);
  process.on('SIGINT', shutdown);

  return (
    opts.insecure ?
      createInsecureServers(opts) : createSecureServers(opts)
  ).then((servers) => {
    http_servers = servers;
    if (opts.start_rethinkdb) {
      const result = hasbin.sync('rethinkdb');
      if (!result) {
        logger.error('RethinkDB binary not found in $PATH, please install RethinkDB');
        process.exit(1);
      }

      const output = execSync('rethinkdb --version', { timeout: 250 }).toString();
      const output_split = output.split(' ');
      if (output_split.length >= 2) {
        // Assuming that it is currently x.x.x format
        const versions = output_split[1].split('.').map((val) => parseInt(val));
        // Check that split resulted in three [x, x, x] and all values are integers
        if (versions.length === 3 && versions.every((val) => Number.isInteger(val))) {
          // Check in driection of semvar to major versions
          if (versions[2] < 5 || versions[1] < 2 || versions[0] < 2) {
            logger.error(`RethinkDB (${output_split[1]}) is below required version (2.2.5) for use with Horizon`);
            process.exit(1);
          } else {
            logger.info(output);
          }
        } else {
          logger.error('Unable to determine RethinkDB version and continuing, please check RethinkDB is >= 2.2.5');
        }
      } else {
        logger.error('Unable to determine RethinkDB version and continuing, please check RethinkDB is >= 2.2.5');
      }

      return start_rdb_server().then((rdbOpts) => {
        // Don't need to check for host, always localhost.
        opts.rdb_port = rdbOpts.driverPort;
      });
    }
  }).then(() => {
    hz_instance = startHorizonServer(http_servers, opts);
  }).then(() => {
    if (opts.auth) {
      for (const name in opts.auth) {
        const provider = horizon_server.auth[name];
        if (provider) {
          hz_instance.add_auth_provider(provider, {
            path: name,
            client_id: opts.auth[name].id,
            client_secret: opts.auth[name].secret
          });
        } else {
          logger.error(`Unrecognized auth provider "${name}"`);
          process.exit(1);
        }
      }
    }
  }).catch((err) => {
    logger.error(`Error starting Horizon Server: ${err}`);
    process.exit(1);
  });
};

module.exports = {
  addArguments,
  processConfig,
  runCommand,
};<|MERGE_RESOLUTION|>--- conflicted
+++ resolved
@@ -1,26 +1,16 @@
 'use strict';
 
-<<<<<<< HEAD
+const horizon_server = require('@horizon/server');
+
 const fs = require('fs');
 const hasbin = require('hasbin');
-const horizonServer = require('@horizon/server');
-const http = require('http');
-const https = require('https');
-const logger = horizonServer.logger;
-const path = require('path');
-const url = require('url');
-const execSync = require('child_process').execSync;
-=======
-const horizon_server = require('@horizon/server');
-
-const fs = require('fs');
 const http = require('http');
 const https = require('https');
 const logger = horizon_server.logger;
 const path = require('path');
 const toml = require('toml');
 const url = require('url');
->>>>>>> 1b994bad
+const execSync = require('child_process').execSync;
 
 const start_rdb_server = require('./utils/start_rdb_server');
 
@@ -434,13 +424,9 @@
   if (opts.project !== null) {
     try {
       process.chdir(opts.project);
-<<<<<<< HEAD
-    } catch (e) {
-      logger.error(`No project named ${opts.project}`);
-=======
+
     } catch (err) {
       logger.error(`Failed to find "${opts.project}" project: ${err}`);
->>>>>>> 1b994bad
       process.exit(1);
     }
   }
