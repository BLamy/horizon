'use strict'

require('babel-polyfill')

const Rx = require('rx')
const { Collection } = require('./ast.js')
const FusionSocket = require('./socket.js')
const { log, logError, enableLogging } = require('./logging.js')
const { subscribeOrObservable } = require('./utility.js')

module.exports = Fusion

function Fusion(host, { secure: secure = true, path: path = 'fusion' } = {}) {
<<<<<<< HEAD
  // Hack so we can do fusion('foo') to create a new collection
  let fusion = Collection(TermBase(createSubscription, query, writeOp))
  let count = fusionCount++
  fusion.toString = () => `Fusion(${count})`

  // underlying WebSocket
  let socket = FusionSocket(host, secure, path)
  // Map requestId -> {broadcastError, broadcastResponse, dispose}
  let outstanding = new Map()
  // counter for correlating requests and responses
  let requestCounter = 0

  Object.assign(fusion, MultiEvent({
    onError(broadcast) {
      socket.onError(err => broadcast(err))
    },
    onConnected(broadcast) {
      socket.onConnected(() => {
        broadcast(fusion)
      })
    },
    onDisconnected(broadcast) {
      socket.onDisconnected(() => {
        broadcast(fusion)
      })
    },
    dispose(cleanupFusionEvents) {
      return socket.dispose().then(() => {
        setImmediate(cleanupFusionEvents)
      })
    },
  }))

  socket.onMessage(socketMessageCallback)

  let handshaken = socket
        .connectedPromise
        .then(() => createRequest((reqId, events) => {
          return socket.send({ request_id: reqId, method: 'unauthenticated' })
            .then(() => new Promise((resolve, reject) => {
              events.onResponse(resp => {
                events.dispose()
                resolve(resp)
              })
              events.onError(error => {
                events.dispose()
                reject(new Error(error.error))
              })
            }))
        }))

  return fusion

  // Helpers and methods defined below

  function createRequest(func) {
    let reqId = requestCounter++
    let broadcastError, broadcastResponse
    let event = MultiEvent({
      onResponse(broadcast) {
        broadcastResponse = broadcast
      },
      onError(broadcast) {
        broadcastError = broadcast
      },
      dispose(cleanupEvents) {
        outstanding.delete(reqId)
        setImmediate(cleanupEvents)
        // we don't call .dispose on the value in outstanding since
        // that's what's being called right now
      },
    })
    outstanding.set(reqId, {
      broadcastResponse,
      broadcastError,
      dispose: event.dispose,
    })
    return func(reqId, event)
  }

  function socketMessageCallback(data) {
    if (!outstanding.has(data.request_id)) {
      console.error(`Unrecognized request id in:`, data)
    } else {
      let req = outstanding.get(data.request_id)
      if (data.error !== undefined) {
        req.broadcastError(new Error(data.error))
      } else {
        req.broadcastResponse({ state: data.state, data: data.data })
      }
    }
  }

  function send(type, data) {
    return createRequest((reqId, events) => {
      let req = { type: type, options: data, request_id: reqId }
      let resp = eventsToPromise(events)
      return handshaken
        .then(() => socket.send(req))
        .then(() => resp)
    })
=======
  // Websocket Subject
  const socket = new FusionSocket(host, secure, path)

  // This is the object returned by the Fusion function. It's a
  // function so we can construct a collection simply by calling it
  // like fusion('my_collection')
  function fusion(name) {
    return new Collection(sendRequest, name)
>>>>>>> d2954bfe
  }

  fusion.dispose = () => {
    socket.onCompleted()
  }

  // Dummy subscription to force it to connect to the
  // server. Optionally provide an error handling function if the
  // socket experiences an error.
  // Note: Users of the Observable interface shouldn't need this
  fusion.connect = onError => {
    if (!onError) {
      onError = err => { console.error(`Received an error: ${err}`) }
    }
    socket.subscribe(
      () => {},
      onError
    )
  }

  // Either subscribe to status updates, or return an observable with
  // the current status and all subsequent status changes.
  fusion.status = subscribeOrObservable(socket.status)

  // Convenience method for finding out when disconnected
  fusion.onDisconnected = subscribeOrObservable(
    socket.status.filter(x => x.type === 'disconnected'))

  // Convenience method for finding out when opening
  fusion.onConnected = subscribeOrObservable(
    socket.status.filter(x => x.type === 'connected'))

  // Convenience method for finding out when an error occurs
  fusion.onSocketError = subscribeOrObservable(
    socket.status.filter(x => x.type === 'error'))

  return fusion

  // Sends a fusion protocol request to the server, and pulls the data
  // portion of the response out.
  function sendRequest(type, options) {
    // Both remove and removeAll use the type 'remove' in the protocol
    const normalizedType = type === 'removeAll' ? 'remove' : type
    return socket
      .makeRequest({ type: normalizedType, options }) // send the raw request
      .concatMap(resp => {
        // unroll arrays being returned
        if (resp.data) {
          return resp.data
        } else {
          // Still need to emit a document even if we have no new data
          return [ { state: resp.state, type: resp.type } ]
        }
      })
      .catch(e => Rx.Observable.create(observer => {
        observer.onError(new Error(e.error))
      })) // on error, strip error message
  }
}

Fusion.log = log
Fusion.logError = logError
Fusion.enableLogging = enableLogging
Fusion.Socket = FusionSocket<|MERGE_RESOLUTION|>--- conflicted
+++ resolved
@@ -11,109 +11,6 @@
 module.exports = Fusion
 
 function Fusion(host, { secure: secure = true, path: path = 'fusion' } = {}) {
-<<<<<<< HEAD
-  // Hack so we can do fusion('foo') to create a new collection
-  let fusion = Collection(TermBase(createSubscription, query, writeOp))
-  let count = fusionCount++
-  fusion.toString = () => `Fusion(${count})`
-
-  // underlying WebSocket
-  let socket = FusionSocket(host, secure, path)
-  // Map requestId -> {broadcastError, broadcastResponse, dispose}
-  let outstanding = new Map()
-  // counter for correlating requests and responses
-  let requestCounter = 0
-
-  Object.assign(fusion, MultiEvent({
-    onError(broadcast) {
-      socket.onError(err => broadcast(err))
-    },
-    onConnected(broadcast) {
-      socket.onConnected(() => {
-        broadcast(fusion)
-      })
-    },
-    onDisconnected(broadcast) {
-      socket.onDisconnected(() => {
-        broadcast(fusion)
-      })
-    },
-    dispose(cleanupFusionEvents) {
-      return socket.dispose().then(() => {
-        setImmediate(cleanupFusionEvents)
-      })
-    },
-  }))
-
-  socket.onMessage(socketMessageCallback)
-
-  let handshaken = socket
-        .connectedPromise
-        .then(() => createRequest((reqId, events) => {
-          return socket.send({ request_id: reqId, method: 'unauthenticated' })
-            .then(() => new Promise((resolve, reject) => {
-              events.onResponse(resp => {
-                events.dispose()
-                resolve(resp)
-              })
-              events.onError(error => {
-                events.dispose()
-                reject(new Error(error.error))
-              })
-            }))
-        }))
-
-  return fusion
-
-  // Helpers and methods defined below
-
-  function createRequest(func) {
-    let reqId = requestCounter++
-    let broadcastError, broadcastResponse
-    let event = MultiEvent({
-      onResponse(broadcast) {
-        broadcastResponse = broadcast
-      },
-      onError(broadcast) {
-        broadcastError = broadcast
-      },
-      dispose(cleanupEvents) {
-        outstanding.delete(reqId)
-        setImmediate(cleanupEvents)
-        // we don't call .dispose on the value in outstanding since
-        // that's what's being called right now
-      },
-    })
-    outstanding.set(reqId, {
-      broadcastResponse,
-      broadcastError,
-      dispose: event.dispose,
-    })
-    return func(reqId, event)
-  }
-
-  function socketMessageCallback(data) {
-    if (!outstanding.has(data.request_id)) {
-      console.error(`Unrecognized request id in:`, data)
-    } else {
-      let req = outstanding.get(data.request_id)
-      if (data.error !== undefined) {
-        req.broadcastError(new Error(data.error))
-      } else {
-        req.broadcastResponse({ state: data.state, data: data.data })
-      }
-    }
-  }
-
-  function send(type, data) {
-    return createRequest((reqId, events) => {
-      let req = { type: type, options: data, request_id: reqId }
-      let resp = eventsToPromise(events)
-      return handshaken
-        .then(() => socket.send(req))
-        .then(() => resp)
-    })
-=======
   // Websocket Subject
   const socket = new FusionSocket(host, secure, path)
 
@@ -122,7 +19,6 @@
   // like fusion('my_collection')
   function fusion(name) {
     return new Collection(sendRequest, name)
->>>>>>> d2954bfe
   }
 
   fusion.dispose = () => {
